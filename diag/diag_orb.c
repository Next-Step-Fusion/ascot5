--- conflicted
+++ resolved
@@ -1,21 +1,18 @@
+/**
+ * @file diag_orb.c
+ * @brief Functions to write particle and guiding center information.
+ */
+
+#include "diag_orb.h"
+
 #include <math.h>
 #include <stdlib.h>
-#include <stdio.h>
 #include <string.h>
+
 #include "../ascot5.h"
 #include "../consts.h"
-#include "../physlib.h"
 #include "../simulate.h"
-#include "../gctransform.h"
-#include "../particle.h"
-#include "../B_field.h"
-#include "diag_orb.h"
-
-#pragma omp declare target
-#pragma omp declare simd uniform(ang0)
-real diag_orb_check_plane_crossing(real fang, real iang, real ang0);
-real diag_orb_check_radial_crossing(real fr, real ir, real r0);
-#pragma omp end declare target
+
 
 /**
  * @brief Initializes orbit diagnostics offload data.
@@ -290,11 +287,8 @@
                 /* Check and store poloidal crossings. */
                 for(int j=0; j < data->npoloidalplots; j++) {
                     k = diag_orb_check_plane_crossing(p_f->theta[i],
-                    		                          p_i->theta[i],
+                                                      p_i->theta[i],
                                                       data->poloidalangles[j]);
-                    //printf("Poloidal %10.5f,%10.5f,%10.5d,%10.5d \n",k,data->pncrid[idx],data->npoloidalplots, data->nradialplots);
-                    //printf("Poloidal/angles %10.5f,%10.5f,%10.5f,\n,%10.5f,%10.5f\n",data->poloidalangles[j],data->radialdistances[j]
-                    //      ,data->rho[imrk * data->Npnt + ipoint],data->r[imrk * data->Npnt + ipoint],data->z[imrk * data->Npnt + ipoint]);
                     if(k) {
                         real d = 1-k;
                         idx = imrk * data->Npnt + ipoint;
@@ -323,8 +317,6 @@
                         }
                         data->mrk_pnt[imrk]      = ipoint;
                         data->mrk_recorded[imrk] = p_f->mileage[i];
-                        //printf("Poloidal %10.5f,%10.5f,%10.5f,%10.5f \n",k, p_f->theta[i],
-                    	//	p_i->theta[i], data->poloidalangles[j]);;
                     }
                 }
 
@@ -332,12 +324,9 @@
                 for(int j=0; j < data->nradialplots; j++) {
                     k = diag_orb_check_radial_crossing(p_f->rho[i],p_i->rho[i],
                                                     data->radialdistances[j]);
-                    //printf("Radial %10.5f,%10.5f,%10.5f,%10.5f,%10.5d \n",k, p_f->r[i],
-                    //		p_i->r[i], data->radialdistances[j],data->nradialplots);
-                    //toiseksi viimeinen ei toimi
                     if(k) {
                         real d = k;
-			k = 1-d;
+                        k = 1-d;
                         idx = imrk * data->Npnt + ipoint;
                         data->id[idx]     = (real)p_f->id[i];
                         data->mileage[idx]= k*p_f->mileage[i]+ d*p_i->mileage[i];
@@ -355,15 +344,13 @@
                         data->B_phi[idx]  = k*p_f->B_phi[i]  + d*p_i->B_phi[i];
                         data->B_z[idx]    = k*p_f->B_z[i]    + d*p_i->B_z[i];
                         data->pncrid[idx] = j + data->ntoroidalplots + data->npoloidalplots;
-
+                        data->pncrdi[idx] = 1 - 2 * (p_f->rho[i] < p_i->rho[i]);
                         ipoint++;
                         if(ipoint == data->Npnt) {
                             ipoint = 0;
                         }
                         data->mrk_pnt[imrk]      = ipoint;
                         data->mrk_recorded[imrk] = p_f->mileage[i];
-                        //printf("Radial %10.5f,%10.5f,%10.5f,%10.5f \n",k, p_f->rho[i],
-                    	//	p_i->rho[i], data->radialdistances[j]);
                     }
                 }
             }
@@ -455,11 +442,10 @@
             }
         }
     }
-
     else if(data->mode == DIAG_ORB_POINCARE) {
         #pragma omp simd
         for(int i= 0; i < NSIMD; i++) {
-            /* Mask dummy markers and thosw whose time-step was rejected. */
+            /* Mask dummy markers and those whose time-step was rejected. */
             if( p_f->id[i] > 0 && (p_f->mileage[i] != p_i->mileage[i]) ) {
 
                 real k;
@@ -535,9 +521,9 @@
                         }
                         data->mrk_pnt[imrk]      = ipoint;
                         data->mrk_recorded[imrk] = p_f->mileage[i];
-                        //printf("Poloidal %10.5f,%10.5f \n",k,data->pncrid[idx]);
-                    }
-                }
+                    }
+                }
+
 
                 /* Check and store radial crossings. */
                 for(int j=0; j < data->nradialplots; j++) {
@@ -563,7 +549,8 @@
                         data->B_phi[idx]  = k*p_f->B_phi[i]  + d*p_i->B_phi[i];
                         data->B_z[idx]    = k*p_f->B_z[i]    + d*p_i->B_z[i];
                         data->pncrid[idx] =
-                        		j + data->ntoroidalplots + data->npoloidalplots;
+                                j + data->ntoroidalplots + data->npoloidalplots;
+                        data->pncrdi[idx] = 1 - 2 * (p_f->rho[i] < p_i->rho[i]);
 
                         ipoint++;
                         if(ipoint == data->Npnt) {
@@ -571,7 +558,6 @@
                         }
                         data->mrk_pnt[imrk]      = ipoint;
                         data->mrk_recorded[imrk] = p_f->mileage[i];
-                        printf("Radial %10.5f,%10.5f \n",k,data->pncrid[idx]);
                     }
                 }
             }
@@ -743,7 +729,7 @@
                         data->B_phi[idx]  = k*p_f->B_phi[i]   + d*p_i->B_phi[i];
                         data->B_z[idx]    = k*p_f->B_z[i]     + d*p_i->B_z[i];
                         data->pncrid[idx] =
-			  j + data->ntoroidalplots + data->npoloidalplots;
+                                j + data->ntoroidalplots + data->npoloidalplots;
 
                         ipoint++;
                         if(ipoint == data->Npnt) {
@@ -753,11 +739,12 @@
                         data->mrk_pnt[imrk]      = ipoint;
                         data->mrk_recorded[imrk] = p_f->mileage[i];
                     }
-              }
+                }
+            }
         }
     }
 }
-}
+
 
 
 
@@ -768,15 +755,12 @@
  * that defines a Poincare plane is between marker's initial and final angles
  * (of single timestep).
  *
- * Assumption: (ian-fang) < 360 degrees in a single timestep
- *
  * @param fang marker final angle in radians.
  * @param iang marker initial angle in radians.
- * @param ang0 Poincare plane angle in degrees.
- * k = (iang-ang0)/(fang-iang)
- * @return zero if no-crossing, number k, ang0 = k * (fang - iang), otherwise.
+ * @param ang0 Poincare plane angle.
+ *
+ * @return zero if no-crossing, number k, ang0 = k + (fang - iang), otherwise.
  */
-<<<<<<< HEAD
 real diag_orb_check_plane_crossing(real fang, real iang, real ang0) {
 
     real k = 0;
@@ -788,52 +772,16 @@
         real a = fmod(iang, CONST_2PI);
         if(a < 0){
             a = CONST_2PI + a;
-=======
-
-
-real diag_orb_check_plane_crossing(real fang, real iang, real ang0){
-  
-    real k = 0;
-    int fix = iang/CONST_2PI;
-    real iaf = fmod(iang,fix);
-    real faf = fmod(fang,fix);
-    real ang0r = ang0;
-    
-    if(fix > 0){
-        iaf = fmod(iang,CONST_2PI);
-	//    printf("iaf %f\n",iaf);
-        faf = fmod(fang,CONST_2PI);
-	//    printf("faf %f\n",faf);
-    }
-    
-    if(fix < 0){
-        iaf = -fix*CONST_2PI + fmod(iang,CONST_2PI);
-	//    printf("iaf %f\n",iaf);
-        faf = -fix*CONST_2PI + fmod(fang,CONST_2PI);
-	//    printf("faf %f\n",faf);
-    }
-    
-    if(iaf < faf){
-        if(iaf <= ang0r && faf > ang0r){
-	        k = fabs((iaf - ang0r) / (faf - iaf));
->>>>>>> 73c03b86
-        }
-        //else if(iaf - CONST_2PI <= ang0 && faf - CONST_2PI > ang0){
-        //    k= fabs((iaf - ang0 - CONST_2PI) / (faf - iaf));
-        //}
-    }
-    else{
-        if(faf <= ang0r && iaf > ang0r){
-            k = fabs((iaf - ang0r) / (faf - iaf));
-        }
-	//else if(iaf + CONST_2PI <= ang0 && faf + CONST_2PI > ang0){
-        //    k = fabs((iaf - ang0 + CONST_2PI) / (faf - iaf));
-        //}
+        }
+
+        a = fabs(ang0 - a);
+        if(a > CONST_PI) {
+            a = CONST_2PI - a;
+        }
+        k = fabs(a / (fang - iang));
     }
     return k;
 }
-
-
 
 /**
  * @brief Check if marker has crossed given rho
@@ -855,4 +803,4 @@
         k = fabs((irho - rho0) / (frho - irho));
     }
     return k;
-}+}
