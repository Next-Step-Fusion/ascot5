/**
 * @file step_gceom.h
 * @brief Guiding center equations of motion
 */
#ifndef STEP_GCEOM_H
#define STEP_GCEOM_H

#include <math.h>
#include "../../ascot5.h"
#include "../../math.h"
#include "../../physlib.h"

#pragma omp declare target

/**
 * @brief Calculate guiding center equations of motion for a single particle
 *
 * @param ydot output right hand side of the equations of motion in a
 *             6-length array (rdot, phidot, zdot, ppardot, mudot, zetadot)
 * @param y input coordinates in a 6-length array (r, phi, z, vpar, mu, zeta)
 * @param mass mass [kg]
 * @param charge charge [C]
 * @param B_dB magnetic field and derivatives at the guiding center location
 * @param E electric field at the guiding center location
 */
#pragma omp declare simd
static void step_gceom(real* ydot, real* y, real mass, real charge,
                       real* B_dB, real* E) {

    real B[3];
    B[0] = B_dB[0];
    B[1] = B_dB[4];
    B[2] = B_dB[8];

    real normB = sqrt(math_dot(B, B));
    real gamma = physlib_gamma_ppar(mass, y[4], y[3], normB);

    real gradB[3];
    gradB[0] = (B[0]*B_dB[1] + B[1]*B_dB[5] + B[2]*B_dB[9]) / normB;
    gradB[1] = (B[0]*B_dB[2] + B[1]*B_dB[6] + B[2]*B_dB[10])
               / (normB * y[0]);
    gradB[2] = (B[0]*B_dB[3] + B[1]*B_dB[7] + B[2]*B_dB[11]) / normB;

    real gradBcrossB[3];
    math_cross(gradB, B, gradBcrossB);

    real curlB[3];
    curlB[0] = B_dB[10] / y[0] - B_dB[7];
    curlB[1] = B_dB[3] - B_dB[9];
    curlB[2] = (B[1] - B_dB[2]) / y[0] + B_dB[5];

    real Bstar[3];
    Bstar[0] = B[0] + (y[3] / charge)
                      * (curlB[0] / normB - gradBcrossB[0] / (normB*normB));
    Bstar[1] = B[1] + (y[3] / charge)
                      * (curlB[1] / normB - gradBcrossB[1] / (normB*normB));
    Bstar[2] = B[2] + (y[3] / charge)
                      * (curlB[2] / normB - gradBcrossB[2] / (normB*normB));

    real Estar[3];
    Estar[0] = E[0] - y[4] * gradB[0] / ( charge * gamma );
    Estar[1] = E[1] - y[4] * gradB[1] / ( charge * gamma );
    Estar[2] = E[2] - y[4] * gradB[2] / ( charge * gamma );

    real Bhat[3];
    Bhat[0] = B[0] / normB;
    Bhat[1] = B[1] / normB;
    Bhat[2] = B[2] / normB;

    real BhatDotBstar = math_dot(Bhat, Bstar);

    real EstarcrossBhat[3];
    math_cross(Estar, Bhat, EstarcrossBhat);

<<<<<<< HEAD
    ydot[0] = ( y[3] * Bstar[0] / ( gamma * mass )
                + EstarcrossBhat[0] ) / BhatDotBstar;
    ydot[1] = ( y[3] * Bstar[1] / ( gamma * mass )
                + EstarcrossBhat[1] ) / ( y[0]*BhatDotBstar );
    ydot[2] = ( y[3] * Bstar[2] / ( gamma * mass )
                + EstarcrossBhat[2] ) / BhatDotBstar;
    ydot[3] = charge * math_dot(Bstar,Estar) / BhatDotBstar;
    ydot[4] = 0;
    ydot[5] = charge * normB / ( gamma * mass );
=======
    ydot[0] = (y[3] * Bstar[0] + EstarcrossBhat[0]) / BhatDotBstar;
    ydot[1] = (y[3] * Bstar[1] + EstarcrossBhat[1]) / (y[0]*BhatDotBstar);
    ydot[2] = (y[3] * Bstar[2] + EstarcrossBhat[2]) / BhatDotBstar;
    ydot[3] = (charge/(mass*gamma)) * math_dot(Bstar,Estar) / BhatDotBstar;
    ydot[4] = 0;
    ydot[5] = charge * normB / (gamma*mass);
>>>>>>> 4a61072a

}

#pragma omp end declare target

#endif<|MERGE_RESOLUTION|>--- conflicted
+++ resolved
@@ -72,24 +72,12 @@
     real EstarcrossBhat[3];
     math_cross(Estar, Bhat, EstarcrossBhat);
 
-<<<<<<< HEAD
-    ydot[0] = ( y[3] * Bstar[0] / ( gamma * mass )
-                + EstarcrossBhat[0] ) / BhatDotBstar;
-    ydot[1] = ( y[3] * Bstar[1] / ( gamma * mass )
-                + EstarcrossBhat[1] ) / ( y[0]*BhatDotBstar );
-    ydot[2] = ( y[3] * Bstar[2] / ( gamma * mass )
-                + EstarcrossBhat[2] ) / BhatDotBstar;
-    ydot[3] = charge * math_dot(Bstar,Estar) / BhatDotBstar;
-    ydot[4] = 0;
-    ydot[5] = charge * normB / ( gamma * mass );
-=======
     ydot[0] = (y[3] * Bstar[0] + EstarcrossBhat[0]) / BhatDotBstar;
     ydot[1] = (y[3] * Bstar[1] + EstarcrossBhat[1]) / (y[0]*BhatDotBstar);
     ydot[2] = (y[3] * Bstar[2] + EstarcrossBhat[2]) / BhatDotBstar;
     ydot[3] = (charge/(mass*gamma)) * math_dot(Bstar,Estar) / BhatDotBstar;
     ydot[4] = 0;
     ydot[5] = charge * normB / (gamma*mass);
->>>>>>> 4a61072a
 
 }
 
