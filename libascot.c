/**
 * @file libascot.c
 * @brief Library of Ascot5 functions for external use.
 *
 * Functions in this file allows to evaluate input data and quantities using
 * the same methods as is used in actual simulation.
 */
#include <stdlib.h>
#include <stdio.h>
#include <string.h>
#include <hdf5.h>
#include <math.h>

#include "ascot5.h"
#include "math.h"
#include "simulate.h"
#include "B_field.h"
#include "E_field.h"
#include "plasma.h"
#include "wall.h"
#include "neutral.h"
<<<<<<< HEAD
#include "boozer.h"
#include "mhd.h"
=======
#include "consts.h"
>>>>>>> 5d4e2bf0

#include "simulate/mccc/mccc.h"

#include "hdf5_interface.h"
#include "hdf5io/hdf5_helpers.h"
#include "hdf5io/hdf5_bfield.h"
#include "hdf5io/hdf5_efield.h"
#include "hdf5io/hdf5_plasma.h"
#include "hdf5io/hdf5_wall.h"
#include "hdf5io/hdf5_neutral.h"
#include "hdf5io/hdf5_boozer.h"
#include "hdf5io/hdf5_mhd.h"

/** Simulation offload struct for holding offload data structs. */
static sim_offload_data sim_offload;

/** Simulation struct for holding data structs. */
static sim_data sim;

static real* Bdata;       /**< Magnetic field data (i.e. offload array) */
static real* Edata;       /**< Electric field data (i.e. offload array) */
static real* plasmadata;  /**< Plasma data (i.e. offload array)         */
static real* walldata;    /**< Wall data (i.e. offload array)           */
static real* neutraldata; /**< Neutral data (i.e. offload array)        */
static real* boozerdata;  /**< Boozer data (i.e. offload array)         */
static real* mhddata;     /**< MHD data (i.e. offload array)            */

/**
 * @brief Initialize input data.
 *
 * This is similar to what is found in hdf5_interface, except we want to control
 * what data fields are initialized. It is user's responsibility not to
 * initialize same data twice.
 *
 * Input with a given QID is read. If NULL is given instead, the field is not
 * initialized.
 *
 * @param fn name of the HDF5 file.
 * @param bfield  flag for initializing magnetic field.
 * @param efield  flag for initializing electric field.
 * @param plasma  flag for initializing plasma data.
 * @param wall    flag for initializing wall data.
 * @param neutral flag for initializing neutral data.
 * @param boozer  flag for initializing boozer data.
 * @param mhd     flag for initializing mhd data.
 *
 * @return zero if initialization succeeded.
 */
int libascot_init(char* fn, char* bfield, char* efield, char* plasma,
                  char* wall, char* neutral, char* boozer, char* mhd) {
    hdf5_init();
    hid_t f = hdf5_open(fn);
    if(f < 0) {
        return 1;
    }

    /* Initialize magnetic field data if requested. */
    if(bfield != NULL) {
        if( hdf5_bfield_init_offload(f, &sim_offload.B_offload_data,
                &Bdata, bfield) ) {
            return 1;
        }
        B_field_init(&sim.B_data, &sim_offload.B_offload_data, Bdata);
    }

    /* Initialize electric field data if requested. */
    if(efield != NULL) {
        if( hdf5_efield_init_offload(f, &sim_offload.E_offload_data,
                &Edata, efield) ) {
            return 1;
        }
        E_field_init(&sim.E_data, &sim_offload.E_offload_data, Edata);
    }

    /* Initialize plasma data if requested. */
    if(plasma != NULL) {
        if( hdf5_plasma_init_offload(f, &sim_offload.plasma_offload_data,
                &plasmadata, plasma) ) {
            return 1;
        }
        plasma_init(&sim.plasma_data, &sim_offload.plasma_offload_data,
                plasmadata);
    }

    /* Initialize wall data if requested. */
    if(wall != NULL) {
        if( hdf5_wall_init_offload(f, &sim_offload.wall_offload_data,
                &walldata, wall) ) {
            return 1;
        }
        wall_init(&sim.wall_data, &sim_offload.wall_offload_data,
                walldata);
    }

    /* Initialize neutral data if requested. */
    if(neutral != NULL) {
        if( hdf5_neutral_init_offload(f, &sim_offload.neutral_offload_data,
                &neutraldata, neutral) ) {
            return 1;
        }
        neutral_init(&sim.neutral_data, &sim_offload.neutral_offload_data,
                neutraldata);
    }

    /* Initialize boozer data if requested. */
    if(boozer != NULL) {
        if( hdf5_boozer_init_offload(f, &sim_offload.boozer_offload_data,
                &boozerdata, boozer) ) {
            return 1;
        }
        boozer_init(&sim.boozer_data, &sim_offload.boozer_offload_data,
                    boozerdata);
    }

    /* Initialize mhd data if requested. */
    if(mhd != NULL) {
        if( hdf5_mhd_init_offload(f, &sim_offload.mhd_offload_data,
                &mhddata, mhd) ) {
            return 1;
        }
        mhd_init(&sim.mhd_data, &sim_offload.mhd_offload_data,
                 mhddata);
    }

    if(hdf5_close(f)) {
        return 1;
    }
    return 0;
}

/**
 * @brief Free input data.
 *
 * @param bfield flag for freeing magnetic field.
 * @param efield flag for freeing electric field.
 * @param plasma flag for freeing plasma data.
 * @param wall flag for freeing wall data.
 * @param neutral flag for freeing neutral data.
 * @param boozer  flag for freeing boozer data.
 * @param mhd     flag for freeing mhd data.
 */
int libascot_free(int bfield, int efield, int plasma, int wall, int neutral,
                  int boozer, int mhd) {
    if(bfield) {
        free(Bdata);
    }
    if(efield) {
        free(Edata);
    }
    if(plasma) {
        free(plasmadata);
    }
    if(wall) {
        free(walldata);
    }
    if(neutral) {
        free(neutraldata);
    }
    if(boozer) {
        free(boozerdata);
    }
    if(mhd) {
        free(mhddata);
    }
    return 0;
}

/**
 * @brief Evaluate magnetic field vector and derivatives at given coordinates.
 *
 * @param Neval number of evaluation points.
 * @param R R coordinates of the evaluation points [m].
 * @param phi phi coordinates of the evaluation points [rad].
 * @param z z coordinates of the evaluation points [m].
 * @param t time coordinates of the evaluation points [s].
 * @param BR output array [T].
 * @param Bphi output array [T].
 * @param Bz output array [T].
 * @param BR_dR output array [T].
 * @param BR_dphi output array [T].
 * @param BR_dz output array [T].
 * @param Bphi_dR output array [T].
 * @param Bphi_dphi output array [T].
 * @param Bphi_dz output array [T].
 * @param Bz_dR output array [T].
 * @param Bz_dphi output array [T].
 * @param Bz_dz output array [T].
 */
void libascot_B_field_eval_B_dB(int Neval, real* R, real* phi, real* z, real* t,
                                real* BR, real* Bphi, real* Bz,
                                real* BR_dR, real* BR_dphi, real* BR_dz,
                                real* Bphi_dR, real* Bphi_dphi, real* Bphi_dz,
                                real* Bz_dR, real* Bz_dphi, real* Bz_dz) {
    real B[12];
    for(int k = 0; k < Neval; k++) {
        if( B_field_eval_B_dB(B, R[k], phi[k], z[k], t[k], &sim.B_data) ) {
            continue;
        }
        BR[k]        = B[0];
        Bphi[k]      = B[4];
        Bz[k]        = B[8];
        BR_dR[k]     = B[1];
        BR_dphi[k]   = B[2];
        BR_dz[k]     = B[3];
        Bphi_dR[k]   = B[5];
        Bphi_dphi[k] = B[6];
        Bphi_dz[k]   = B[7];
        Bz_dR[k]     = B[9];
        Bz_dphi[k]   = B[10];
        Bz_dz[k]     = B[11];
    }
}

/**
 * @brief Evaluate normalized poloidal flux at given coordinates.
 *
 * @param Neval number of evaluation points.
 * @param R R coordinates of the evaluation points [m].
 * @param phi phi coordinates of the evaluation points [rad].
 * @param z z coordinates of the evaluation points [m].
 * @param t time coordinates of the evaluation points [s].
 * @param rho output array for the normalized poloidal flux.
 * @param psi output array for the poloidal flux.
 */
void libascot_B_field_eval_rho(int Neval, real* R, real* phi, real* z, real* t,
                               real* rho, real* psi) {
    real rhoval[1];
    real psival[1];
    for(int k = 0; k < Neval; k++) {
        if( B_field_eval_psi(psival, R[k], phi[k], z[k], t[k], &sim.B_data) ) {
            continue;
        }
        psi[k] = psival[0];
        if( B_field_eval_rho(rhoval, psival[0], &sim.B_data) ) {
            continue;
        }
        rho[k] = rhoval[0];
    }
}

/**
 * @brief Get magnetic axis at given coordinates.
 *
 * @param Neval number of evaluation points.
 * @param phi phi coordinates of the evaluation points [rad].
 * @param Raxis output array for axis R coordinates.
 * @param zaxis output array for axis z coordinates.
 */
void libascot_B_field_get_axis(int Neval, real* phi, real* Raxis, real* zaxis) {

    for(int k = 0; k < Neval; k++) {
        Raxis[k] = B_field_get_axis_r(&sim.B_data, phi[k]);
        zaxis[k] = B_field_get_axis_z(&sim.B_data, phi[k]);
    }
}

/**
 * @brief Get Rz coordinates for uniform grid of rho values.
 *
 * Purpose of this function is to form a connection between rho and Rz
 * coordinates.
 *
 * This function starts from magnetic axis (at given phi), and takes small steps
 * in the direction of theta until the rho evaluated at that point exceeds
 * rhomin. Rz coordinates of that point are recorded, and steps are continued
 * until rhomax is reached and coordinates of that point are recorded.
 * Interval [(Rmin, zmin), (Rmax,zmax)] is then divided to nrho uniform grid
 * points and rho is evaluated at those points.
 *
 * @param nrho number of evaluation points.
 * @param minrho minimum rho value.
 * @param maxrho maximum rho value.
 * @param theta poloidal angle [rad].
 * @param phi toroidal angle [rad].
 * @param t time coordinate [s].
 * @param r output array for R coordinates [m].
 * @param z output array for R coordinates [m].
 * @param rho output array for rho values.
 */
void libascot_B_field_eval_rhovals(int nrho, real minrho, real maxrho,
                                   real theta, real phi, real t,
                                   real* r, real* z, real* rho) {
    /* Maximum number of steps and step length [m] */
    int NSTEP = 500;
    real step = 0.01;

    real Raxis = B_field_get_axis_r(&sim.B_data, phi);
    real zaxis = B_field_get_axis_z(&sim.B_data, phi);

    real psival, rho0;

    /* Start evaluation from axis */
    real R1 = Raxis;
    real z1 = zaxis;
    if(B_field_eval_psi(&psival, R1, phi, z1, t, &sim.B_data)) {
        return;
    }
    if( B_field_eval_rho(&rho0, psival, &sim.B_data) ) {
        return;
    }

    int iter = 0;
    while(rho0 < minrho && iter < NSTEP) {
        iter++;

        R1 = Raxis + iter*step*cos(theta);
        z1 = zaxis + iter*step*sin(theta);
        if( B_field_eval_psi(&psival, R1, phi, z1, t, &sim.B_data) ) {
            continue;
        }
        if( B_field_eval_rho(&rho0, psival, &sim.B_data) ) {
            continue;
        }
    }
    if(iter > 0) {
        /* Value stored in rho0 is > minrho so we take previous R,z coordinates,
         * since it is the last point where rho0 < minrho. */
        R1 = Raxis + (iter-1)*step*cos(theta);
        z1 = zaxis + (iter-1)*step*sin(theta);
    }

    if(iter == NSTEP) {
        /* Maximum iterations reached. Abort. */
        return;
    }

    real R2 = R1;
    real z2 = z1;

    iter = 0;
    while(rho0 < maxrho && iter < NSTEP) {
        iter++;

        R2 = R1 + iter*step*cos(theta);
        z2 = z1 + iter*step*sin(theta);
        if( B_field_eval_psi(&psival, R2, phi, z2, t, &sim.B_data) ) {
            break;
        }
        if( B_field_eval_rho(&rho0, psival, &sim.B_data) ) {
            break;
        }
    }

    /* With limits determined, we can make a simple linspace from (R1, z1) to
     * (R2, z2) and evaluate rho at those points.                             */
    real rstep = (R2 - R1) / (nrho-1);
    real zstep = (z2 - z1) / (nrho-1);
    for(int i=0; i<nrho; i++) {
        r[i] = R1 + rstep*i;
        z[i] = z1 + zstep*i;
        if( B_field_eval_psi(&psival, r[i], phi, z[i], t, &sim.B_data) ) {
            continue;
        }
        if( B_field_eval_rho(&rho0, psival, &sim.B_data) ) {
            continue;
        }
        rho[i] = rho0;
    }
}

/**
 * @brief Evaluate electric field vector at given coordinates.
 *
 * @param Neval number of evaluation points.
 * @param R R coordinates of the evaluation points [m].
 * @param phi phi coordinates of the evaluation points [rad].
 * @param z z coordinates of the evaluation points [m].
 * @param t time coordinates of the evaluation points [s].
 * @param ER output array [V/m].
 * @param Ephi output array [V/m].
 * @param Ez output array [V/m].
 */
void libascot_E_field_eval_E(int Neval, real* R, real* phi, real* z, real* t,
                             real* ER, real* Ephi, real* Ez) {

    real E[3];
    for(int k = 0; k < Neval; k++) {
        if( E_field_eval_E(E, R[k], phi[k], z[k], t[k],
                           &sim.E_data, &sim.B_data) ) {
            continue;
        }
        ER[k]   = E[0];
        Ephi[k] = E[1];
        Ez[k]   = E[2];
    }
}

/**
 * @brief Get number of plasma species.
 *
 * @return number of plasma species.
 */
int libascot_plasma_get_n_species() {
    return plasma_get_n_species(&sim.plasma_data);
}

/**
 * @brief Get mass and charge of all plasma species.
 *
 * @param mass output array [kg].
 * @param charge output array [C].
 */
void libascot_plasma_get_species_mass_and_charge(real* mass, real* charge) {

    int n_species = plasma_get_n_species(&sim.plasma_data);
    const real* m = plasma_get_species_mass(&sim.plasma_data);
    const real* q = plasma_get_species_charge(&sim.plasma_data);
    for(int i=0; i<n_species; i++) {
        mass[i]   = m[i];
        charge[i] = q[i];
    }
}

/**
 * @brief Evaluate plasma density and temperature at given coordinates.
 *
 * @param Neval number of evaluation points.
 * @param R R coordinates of the evaluation points [m].
 * @param phi phi coordinates of the evaluation points [rad].
 * @param z z coordinates of the evaluation points [m].
 * @param t time coordinates of the evaluation points [s].
 * @param dens output array [m^-3].
 * @param temp output array [eV].
 *
 * @return zero if evaluation succeeded.
 */
void libascot_plasma_eval_background(int Neval, real* R, real* phi, real* z,
                                     real* t, real* dens, real* temp) {

    int n_species = plasma_get_n_species(&sim.plasma_data);
    real psi[1];
    real rho[1];
    real n[MAX_SPECIES];
    real T[MAX_SPECIES];

    for(int k = 0; k < Neval; k++) {
        if( B_field_eval_psi(psi, R[k], phi[k], z[k], t[k], &sim.B_data) ) {
            continue;
        }
        if( B_field_eval_rho(rho, psi[0], &sim.B_data) ) {
            continue;
        }
        if( plasma_eval_densandtemp(n, T, rho[0], R[k], phi[k], z[k], t[k],
                                    &sim.plasma_data) ) {
            continue;
        }
        for(int i=0; i<n_species; i++) {
            dens[k + i*Neval] = n[i];
            temp[k + i*Neval] = T[i]/CONST_E;
        }
    }
}

/**
 * @brief Evaluate neutral density at given coordinates.
 *
 * @param Neval number of evaluation points.
 * @param R R coordinates of the evaluation points [m].
 * @param phi phi coordinates of the evaluation points [rad].
 * @param z z coordinates of the evaluation points [m].
 * @param t time coordinates of the evaluation points [s].
 * @param dens output array [m^-3].
 *
 * @return zero if evaluation succeeded.
 */
void libascot_neutral_eval_density(int Neval, real* R, real* phi, real* z,
                                   real* t, real* dens) {

    real n0[1];
    for(int k = 0; k < Neval; k++) {
        if( neutral_eval_n0(n0, R[k], phi[k], z[k], t[k], &sim.neutral_data) ) {
            continue;
        }
        dens[k] = n0[0];
    }
}

/**
 * @brief Evaluate boozer coordinates and derivatives.
 *
 * @param Neval number of evaluation points.
 * @param R R coordinates of the evaluation points [m].
 * @param phi phi coordinates of the evaluation points [rad].
 * @param z z coordinates of the evaluation points [m].
 * @param t time coordinates of the evaluation points [s].
 */
void libascot_boozer_eval_psithetazeta(int Neval, real* R, real* phi, real* z,
                                       real* t, real* psi, real* theta,
                                       real* zeta, real* dpsidr, real* dpsidphi,
                                       real* dpsidz, real* dthetadr,
                                       real* dthetadphi, real* dthetadz,
                                       real* dzetadr, real* dzetadphi,
                                       real* dzetadz) {
    real psithetazeta[12];
    int isinside;
    for(int k = 0; k < Neval; k++) {
        if( boozer_eval_psithetazeta(psithetazeta, &isinside, R[k], phi[k],
                                     z[k], &sim.boozer_data) ) {
            continue;
        }
        if(!isinside) {
            continue;
        }
        psi[k]        = psithetazeta[0];
        theta[k]      = psithetazeta[4];
        zeta[k]       = psithetazeta[8];
        dpsidr[k]     = psithetazeta[1];
        dpsidphi[k]   = psithetazeta[2];
        dpsidz[k]     = psithetazeta[3];
        dthetadr[k]   = psithetazeta[5];
        dthetadphi[k] = psithetazeta[6];
        dthetadz[k]   = psithetazeta[7];
        dzetadr[k]    = psithetazeta[9];
        dzetadphi[k]  = psithetazeta[10];
        dzetadz[k]    = psithetazeta[11];
    }
}

/**
 * @brief Evaluate boozer coordinates related quantities.
 *
 * @param Neval number of evaluation points.
 * @param R R coordinates of the evaluation points [m].
 * @param phi phi coordinates of the evaluation points [rad].
 * @param z z coordinates of the evaluation points [m].
 * @param t time coordinates of the evaluation points [s].
 * @param qprof array for storing the (flux averaged) safety factor.
 * @param jac array for storing the coordinate Jacobian.
 */
void libascot_boozer_eval_fun(int Neval, real* R, real* phi, real* z,
			      real* t, real* qprof, real* jac) {
    real psithetazeta[12];
    real B[12];
    int isinside;
    for(int k = 0; k < Neval; k++) {
        if( boozer_eval_psithetazeta(psithetazeta, &isinside, R[k], phi[k],
                                     z[k], &sim.boozer_data) ) {
            continue;
        }
        if(!isinside) {
            continue;
        }
        if( B_field_eval_B_dB(B, R[k], phi[k], z[k], t[k], &sim.B_data) ) {
            continue;
        }

        real bvec[]      = {B[0], B[4], B[8]};
        real gradpsi[]   = {psithetazeta[1],
                            psithetazeta[2]/R[k],
                            psithetazeta[3]};
        real gradtheta[] = {psithetazeta[5],
                            psithetazeta[6]/R[k],
                            psithetazeta[7]};
        real gradzeta[]  = {psithetazeta[9],
                            psithetazeta[10]/R[k],
                            psithetazeta[11]};

        real veca[3], vecb[3];

        math_cross(gradpsi, gradzeta, veca);
        math_cross(gradpsi, gradtheta, vecb);
        qprof[k] = (veca[1] - bvec[1]) / vecb[1];

        math_cross(gradtheta, gradzeta, veca);
        jac[k] = 1/math_dot(veca, gradpsi);
        jac[k] = jac[k]*jac[k];
    }
}

/**
 * @brief Evaluate MHD perturbation EM-field components
 *
 * @param Neval number of evaluation points.
 * @param R R coordinates of the evaluation points [m].
 * @param phi phi coordinates of the evaluation points [rad].
 * @param z z coordinates of the evaluation points [m].
 * @param t time coordinates of the evaluation points [s].
 */
void libascot_mhd_eval_perturbation(int Neval, real* R, real* phi, real* z,
                                    real* t, real* mhd_br, real* mhd_bphi,
                                    real* mhd_bz, real* mhd_er, real* mhd_ephi,
                                    real* mhd_ez, real* mhd_phi) {
    real pert_field[7];
    int onlypert = 1;
    for(int k = 0; k < Neval; k++) {
        if( mhd_perturbations(pert_field, R[k], phi[k], z[k], t[k], onlypert,
                              &sim.boozer_data, &sim.mhd_data, &sim.B_data) ) {
            continue;
        }
        mhd_br[k]   = pert_field[0];
        mhd_bphi[k] = pert_field[1];
        mhd_bz[k]   = pert_field[2];
        mhd_er[k]   = pert_field[3];
        mhd_ephi[k] = pert_field[4];
        mhd_ez[k]   = pert_field[5];
        mhd_phi[k]  = pert_field[6];
    }
}

/**
 * @brief Evaluate MHD perturbation potentials
 *
 * @param Neval number of evaluation points.
 * @param R R coordinates of the evaluation points [m].
 * @param phi phi coordinates of the evaluation points [rad].
 * @param z z coordinates of the evaluation points [m].
 * @param t time coordinates of the evaluation points [s].
 */
void libascot_mhd_eval(int Neval, real* R, real* phi, real* z,
                       real* t, real* alpha, real* dadr,
                       real* dadphi, real* dadz, real* dadt,
                       real* Phi, real* dPhidr, real* dPhidphi,
                       real* dPhidz, real* dPhidt) {
    real mhd_dmhd[10];
    for(int k = 0; k < Neval; k++) {
        if( mhd_eval(mhd_dmhd, R[k], phi[k], z[k], t[k],
                     &sim.boozer_data, &sim.mhd_data) ) {
            continue;
        }
        alpha[k]    = mhd_dmhd[0];
        dadr[k]     = mhd_dmhd[2];
        dadphi[k]   = mhd_dmhd[3];
        dadz[k]     = mhd_dmhd[4];
        dadt[k]     = mhd_dmhd[1];
        Phi[k]      = mhd_dmhd[5];
        dPhidr[k]   = mhd_dmhd[7];
        dPhidphi[k] = mhd_dmhd[8];
        dPhidz[k]   = mhd_dmhd[9];
        dPhidt[k]   = mhd_dmhd[6];
    }
}

/**
 * @brief Evaluate collision coefficients.
 */
int libascot_eval_collcoefs(int Neval, real* va, real R, real phi, real z,
                            real t, real ma, real qa, real* F, real* Dpara,
                            real* Dperp, real* K, real* nu, real* Q, real* dQ,
                            real* dDpara, real* clog, real* mu0, real* mu1,
                            real* dmu0) {


    return mccc_eval_coefs(ma, qa, R, phi, z, t, va, Neval,
                           &sim.plasma_data, &sim.B_data,
                           F, Dpara, Dperp, K, nu, Q, dQ, dDpara, clog,
                           mu0, mu1, dmu0);
}<|MERGE_RESOLUTION|>--- conflicted
+++ resolved
@@ -19,12 +19,9 @@
 #include "plasma.h"
 #include "wall.h"
 #include "neutral.h"
-<<<<<<< HEAD
 #include "boozer.h"
 #include "mhd.h"
-=======
 #include "consts.h"
->>>>>>> 5d4e2bf0
 
 #include "simulate/mccc/mccc.h"
 
