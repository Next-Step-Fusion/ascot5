--- conflicted
+++ resolved
@@ -8,11 +8,7 @@
 #define B_2DS_H
 #include "../ascot5.h"
 #include "../error.h"
-<<<<<<< HEAD
-#include "../spline/interp2Dcomp.h"
-=======
 #include "../spline/interp.h"
->>>>>>> 80445110
 
 /**
  * @brief 2D magnetic field parameters that will be offloaded to target
