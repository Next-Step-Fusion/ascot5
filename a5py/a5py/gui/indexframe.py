--- conflicted
+++ resolved
@@ -86,10 +86,6 @@
 
         # Add input panels.
         rowcol = [1, 1]
-<<<<<<< HEAD
-        maxrow = 5
-=======
->>>>>>> 816aa88e
         for inp in ["options", "bfield", "efield", "marker", "wall", "plasma",
                     "neutral", "boozer", "mhd"]:
             if hasattr(ascot, inp):
