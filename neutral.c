/**
 * @file neutral.c
 * @brief Neutral interface
 *
 * This is an interface through which neutral data is initialized and accessed.
 * Reading e.g. from disk is done elsewhere.
 *
 * To add a new neutral data instance, make sure these functions are implemented
 * and called from this interface, and that neutral.h contains enum type for the
 * new instance.
 *
 * The interface checks which instance given data corresponds to from the
 * "type"-field in neutral_offload_data or neutral_data that is given as an
 * argument, and calls the relevant function for that instance.
 */
#include <stdio.h>
#include "ascot5.h"
#include "error.h"
#include "print.h"
#include "neutral.h"
#include "neutral/N0_3D.h"

/**
 * @brief Load neutral data and prepare parameters
 *
 * This function fills the relevant neutral offload struct with parameters and
 * allocates and fills the offload array. Sets offload array length in the
 * offload struct.
 *
 * The offload data has to have a type when this function is called as it should
 * be set when the offload data is constructed from inputs.
 *
 * This function is host only.
 *
 * @param offload_data pointer to offload data struct
 * @param offload_array pointer to pointer to offload array
 *
 * @return Zero if initialization succeeded
 */
int neutral_init_offload(neutral_offload_data* offload_data,
                         real** offload_array) {
    int err = 0;

    switch(offload_data->type) {
        case neutral_type_3D:
            err = N0_3D_init_offload(&(offload_data->N03D), offload_array);
            offload_data->offload_array_length =
                offload_data->N03D.offload_array_length;
            break;
        default:
            /* Unregonized input. Produce error. */
            print_err("Error: Unregonized neutral data type.");
            err = 1;
            break;
    }
    if(!err) {
        print_out(VERBOSE_IO, "Estimated memory usage %.1f MB\n",
                  offload_data->offload_array_length
                  * sizeof(real) / (1024.0*1024.0) );
    }

    return err;
}

/**
 * @brief Free offload array and reset parameters
 *
 * This function deallocates the offload_array.
 *
 * This function is host only.
 *
 * @param offload_data pointer to offload data struct
 * @param offload_array pointer to pointer to offload array
 */
void neutral_free_offload(neutral_offload_data* offload_data,
                          real** offload_array) {
    switch(offload_data->type) {
        case neutral_type_3D:
            N0_3D_free_offload(&(offload_data->N03D), offload_array);
            break;
    }
}

/**
 * @brief Initialize neutral data struct on target
 *
 * This function copies the neutral data parameters from the offload struct to
 * the struct on target and sets the neutral data pointers to correct offsets in
 * the offload array.
 *
 * @param ndata pointer to data struct on target
 * @param offload_data pointer to offload data struct
 * @param offload_array pointer to offload array
 *
 * @return Zero if initialization succeeded
 */
int neutral_init(neutral_data* ndata, neutral_offload_data* offload_data,
                  real* offload_array) {
    int err = 0;

    switch(offload_data->type) {
        case neutral_type_3D:
            N0_3D_init(&(ndata->N03D),
                       &(offload_data->N03D), offload_array);
            break;
        default:
            /* Unregonized input. Produce error. */
            print_err("Error: Unregonized neutral data type.\n");
            err = 1;
            break;
    }
    ndata->type = offload_data->type;

    return err;
}

/**
 * @brief Evaluate neutral density
 *
 * This function evaluates the neutral density n0 at the given coordinates.
 *
 * This is a SIMD function.
 *
 * @param n0 pointer where neutral density is stored [m^-3]
 * @param r R coordinate [m]
 * @param phi phi coordinate [deg]
 * @param z z coordinate [m]
 * @param t time coordinate [s]
 * @param ndata pointer to neutral density data struct
 *
 * @return Non-zero a5err value if evaluation failed, zero otherwise
 */
a5err neutral_eval_n0(real* n0, real r, real phi, real z, real t,
                      neutral_data* ndata) {
    a5err err = 0;

    switch(ndata->type) {
        case neutral_type_3D:
            err = N0_3D_eval_n0(n0, r, phi, z, 0, &(ndata->N03D));
            break;
<<<<<<< HEAD
=======
        default:
            /* Unregonized input. Produce error. */
            err = error_raise( ERR_UNKNOWN_INPUT, __LINE__, EF_NEUTRAL);
            break;
    }

    if(err) {
        /* Return some reasonable values to avoid further errors */
        n0[0] = 0;
    }

    return err;
}

/**
 * @brief Evaluate neutral temperature
 *
 * This function evaluates the neutral temperature n0 at the given coordinates.
 *
 * This is a SIMD function.
 *
 * @param t0 pointer where neutral temperature is stored [J]
 * @param r R coordinate [m]
 * @param phi phi coordinate [deg]
 * @param z z coordinate [m]
 * @param t time coordinate [s]
 * @param ndata pointer to neutral temperature data struct
 *
 * @return Non-zero a5err value if evaluation failed, zero otherwise
 */
a5err neutral_eval_t0(real* t0, real r, real phi, real z, real t,
                      neutral_data* ndata) {
    a5err err = 0;

    switch(ndata->type) {
        case neutral_type_3D:
            err = N0_3D_eval_t0(t0, r, phi, z, 0, &(ndata->N03D));
            break;
>>>>>>> cfe28282
        default:
            /* Unregonized input. Produce error. */
            err = error_raise( ERR_UNKNOWN_INPUT, __LINE__, EF_NEUTRAL);
            break;
    }

    if(err) {
        /* Return some reasonable values to avoid further errors */
        t0[0] = 1;
    }

    return err;
}<|MERGE_RESOLUTION|>--- conflicted
+++ resolved
@@ -138,8 +138,6 @@
         case neutral_type_3D:
             err = N0_3D_eval_n0(n0, r, phi, z, 0, &(ndata->N03D));
             break;
-<<<<<<< HEAD
-=======
         default:
             /* Unregonized input. Produce error. */
             err = error_raise( ERR_UNKNOWN_INPUT, __LINE__, EF_NEUTRAL);
@@ -178,7 +176,6 @@
         case neutral_type_3D:
             err = N0_3D_eval_t0(t0, r, phi, z, 0, &(ndata->N03D));
             break;
->>>>>>> cfe28282
         default:
             /* Unregonized input. Produce error. */
             err = error_raise( ERR_UNKNOWN_INPUT, __LINE__, EF_NEUTRAL);
